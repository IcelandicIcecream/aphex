--- conflicted
+++ resolved
@@ -22,17 +22,10 @@
 const aphexHook: Handle = async ({ event, resolve }) => {
 	if (dev) {
 		// In dev, always re-import to get fresh schema changes
-<<<<<<< HEAD
-		const timestamped = 'aphex.config.ts?t=' + Date.now();
-		let cmsConfig;
-		if (existsSync(path.join('../', timestamped))) {
-			cmsConfig = (await import(/* @vite-ignore */ `../${timestamped}`)).default;
-=======
 		const timestampedPath = 'aphex.config.ts?t=' + Date.now();
 		let cmsConfig;
 		if (existsSync(path.join('../', timestampedPath))) {
 			cmsConfig = (await import(/* @vite-ignore */ timestampedPath)).default;
->>>>>>> 629d8d32
 		} else {
 			cmsConfig = (await import(/* @vite-ignore */ '../aphex.config.ts')).default;
 		}
