# Aphex CMS Core

A Sanity-style Content Management System with ports and adapters architecture.

## Features

- 🏗️ **Ports & Adapters Architecture** - Database and storage agnostic
- 🎨 **Sanity-style Schema System** - Type-safe content modeling
- 🔌 **Pluggable Adapters** - Easy to extend with new storage/database providers
- 📝 **Rich Field Types** - Images, references, arrays, and more
- ⚡ **Real-time Validation** - Instant feedback with Sanity-style rules
- 🎯 **TypeScript First** - Full type safety throughout

## Installation

```bash
npm install @aphex/cms-core
```

## Quick Start

1. Initialize your database client:

```typescript
// src/lib/server/db/index.ts
import postgres from 'postgres';
import { env } from '$env/dynamic/private';

export const client = postgres(env.DATABASE_URL, {
  max: 10,
  idle_timeout: 20,
  connect_timeout: 10
});
```

2. Create your CMS configuration:

```typescript
// aphex.config.ts
import { createCMSConfig } from '@aphex/cms-core/server';
import * as schemas from './src/lib/schemaTypes';
import { client } from './src/lib/server/db';

export default createCMSConfig({
<<<<<<< HEAD
	schemas,
	database: {
		adapter: 'postgresql',
		connectionString: process.env.DATABASE_URL
	},
	storage: {
		adapter: 'local',
		basePath: './static/uploads',
		baseUrl: '/uploads'
	}
=======
  schemas,
  database: {
    adapter: 'postgresql',
    client // Pass the initialized database client (recommended)
  },
  storage: {
    adapter: 'local',
    basePath: './static/uploads',
    baseUrl: '/uploads'
  }
>>>>>>> 080bcd53
});
```

3. Initialize CMS in hooks:

```typescript
// src/hooks.server.ts
import { createCMSHook } from '@aphex/cms-core/server';
import { sequence } from '@sveltejs/kit/hooks';
import cmsConfig from '../aphex.config';

const aphexHook = createCMSHook(cmsConfig);

export const handle = sequence(aphexHook);
```

4. Add the admin interface:

```svelte
<!-- src/routes/(protected)/admin/[...path]/+page.svelte -->
<script>
	import { AdminApp } from '@aphex/cms-core';
</script>

<AdminApp {config} />
```

5. Re-export API routes:

```typescript
// src/routes/api/documents/+server.ts
export { GET, POST, PUT, DELETE } from '@aphex/cms-core/routes/documents';
```

## Architecture

### Database Agnostic Design

The CMS uses a **client-passing pattern** for true database agnosticism:

1. **App Layer**: Initializes database client with connection pooling
2. **Package Layer**: Receives client and creates adapter-specific instances
3. **Adapter Layer**: Schema and implementation per database (PostgreSQL, MongoDB, etc.)

This means:
- ✅ Package never imports database libraries directly
- ✅ Apps control connection pooling and configuration
- ✅ Easy to swap databases without changing package code
- ✅ Clean separation between infrastructure and business logic

### Package Structure

This package contains:

- **Components**: All admin UI components
- **Routes**: API route handlers
- **Services**: Business logic layer
- **Adapters**: Database and storage implementations
- **Types**: Database-agnostic type definitions

<<<<<<< HEAD
Your app only needs to provide:

=======
Your app provides:
- Database client initialization
>>>>>>> 080bcd53
- Schema definitions
- Configuration
- Route re-exports

## Migration

This package structure allows for easy upgrades:

```bash
npm update @aphex/cms-core
```

All CMS functionality is contained within the package, ensuring consistent upgrades without breaking your customizations.

## License

MIT<|MERGE_RESOLUTION|>--- conflicted
+++ resolved
@@ -42,18 +42,6 @@
 import { client } from './src/lib/server/db';
 
 export default createCMSConfig({
-<<<<<<< HEAD
-	schemas,
-	database: {
-		adapter: 'postgresql',
-		connectionString: process.env.DATABASE_URL
-	},
-	storage: {
-		adapter: 'local',
-		basePath: './static/uploads',
-		baseUrl: '/uploads'
-	}
-=======
   schemas,
   database: {
     adapter: 'postgresql',
@@ -64,7 +52,6 @@
     basePath: './static/uploads',
     baseUrl: '/uploads'
   }
->>>>>>> 080bcd53
 });
 ```
 
@@ -125,13 +112,8 @@
 - **Adapters**: Database and storage implementations
 - **Types**: Database-agnostic type definitions
 
-<<<<<<< HEAD
-Your app only needs to provide:
-
-=======
 Your app provides:
 - Database client initialization
->>>>>>> 080bcd53
 - Schema definitions
 - Configuration
 - Route re-exports
